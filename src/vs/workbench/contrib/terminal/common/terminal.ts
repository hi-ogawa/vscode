--- conflicted
+++ resolved
@@ -77,7 +77,6 @@
 export const DEFAULT_BOLD_FONT_WEIGHT = 'bold';
 export const SUGGESTIONS_FONT_WEIGHT = ['normal', 'bold', '100', '200', '300', '400', '500', '600', '700', '800', '900'];
 
-<<<<<<< HEAD
 export const ITerminalProfileResolverService = createDecorator<ITerminalProfileResolverService>('terminalProfileResolverService');
 export interface ITerminalProfileResolverService {
 	readonly _serviceBrand: undefined;
@@ -97,9 +96,8 @@
 	os: OperatingSystem;
 	allowAutomationShell?: boolean;
 }
-=======
+
 export const TERMINAL_DECORATIONS_SCHEME = 'vscode-terminal';
->>>>>>> 067f60cc
 
 export type FontWeight = 'normal' | 'bold' | number;
 
