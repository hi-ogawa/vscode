--- conflicted
+++ resolved
@@ -1303,7 +1303,6 @@
 
 	//#endregion
 
-<<<<<<< HEAD
 	//#region Peng: Notebook
 
 	export interface IStreamOutput {
@@ -1357,7 +1356,6 @@
 	}
 
 	//#endregion
-=======
 	//#region Language specific settings: https://github.com/microsoft/vscode/issues/26707
 
 	export type ConfigurationScope = Uri | TextDocument | WorkspaceFolder | { uri?: Uri, languageId: string };
@@ -1559,5 +1557,4 @@
 		export const onDidChangeActiveColorTheme: Event<ColorTheme>;
 	}
 
->>>>>>> cd4472ed
 }